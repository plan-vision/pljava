--- conflicted
+++ resolved
@@ -4,11 +4,7 @@
 	<parent>
 		<groupId>org.postgresql</groupId>
 		<artifactId>pljava.app</artifactId>
-<<<<<<< HEAD
 		<version>1.6.0-SNAPSHOT</version>
-=======
-		<version>1.5.4-SNAPSHOT</version>
->>>>>>> e2d0514f
 	</parent>
 	<artifactId>pljava-so</artifactId>
 	<name>PL/Java backend native code</name>
@@ -280,7 +276,7 @@
 		<profile>
 			<id>hasjavah</id>
 			<activation>
-				<jdk>[1.6,10)</jdk>
+				<jdk>[1.7,10)</jdk>
 			</activation>
 			<properties>
 				<javah.include>${basedir}/target/nar/javah-include/</javah.include>
