<project xmlns="http://maven.apache.org/POM/4.0.0" xmlns:xsi="http://www.w3.org/2001/XMLSchema-instance"
	xsi:schemaLocation="http://maven.apache.org/POM/4.0.0 http://maven.apache.org/xsd/maven-4.0.0.xsd">
	<modelVersion>4.0.0</modelVersion>
	<parent>
		<groupId>org.postgresql</groupId>
		<artifactId>pljava.app</artifactId>
		<version>1.6.0-SNAPSHOT</version>
	</parent>
	<artifactId>pljava-so</artifactId>
	<name>PL/Java backend native code</name>
	<description>
		Generates the pljava (.so, .dll, etc.) library which gets loaded		by the PostgreSQL backend
	</description>
	<packaging>nar</packaging>

	<properties>
		<!-- use -Dnar.cores=1 if non-interleaved warning messages wanted -->
		<nar.cores>0</nar.cores>
		<javah.include>${basedir}/../pljava/target/javah-include/</javah.include>
	</properties>

	<profiles>
		<!-- I still have an inner voice telling me it should never (well,
			hardly ever) be necessary to mention these PostgreSQL libraries
			during the PL/Java link, and on any platform where it isn't
			necessary, it is better not to. Leaving them unresolved should
			allow them to be resolved within the backend process itself, where
			the correct versions will be found, whereas if they are seen at
			link time and DT_NEEDED entries are made for them, the runtime
			linker may pull in *wrong* versions if there are links in the system
			library locations to a different, default-selected PG version.

			However, they were put here by someone, so were probably needed on
			some platform for some reason, so it would be reckless to take them
			out completely. Here they are as a profile. If you can build without
			activating this profile and nothing goes wrong, profit. Otherwise,
			add -Plinkpglibs on the command line and see if that helps. If it
			does, please report your platform and configuration so we know
			where these are actually needed. If it doesn't help, the trouble
			is somewhere else.

			This profile is placed first to avoid changing the resulting
			library order when another profile that adds to libraries (like
			compiler-mingw64) are also active.
			-->
		<profile>
			<id>linkpglibs</id>
			<build>
				<plugins>
					<plugin>
						<groupId>com.github.maven-nar</groupId>
						<artifactId>nar-maven-plugin</artifactId>
						<configuration>
							<linker>
								<libs combine.children='append'>
									<lib>
										<name>ecpg</name>
										<type>shared</type>
										<directory>${PGSQL_LIBDIR}</directory>
									</lib>
									<lib>
										<name>pgtypes</name>
										<type>shared</type>
										<directory>${PGSQL_LIBDIR}</directory>
									</lib>
									<lib>
										<name>pq</name>
										<type>shared</type>
										<directory>${PGSQL_LIBDIR}</directory>
									</lib>
								</libs>
							</linker>
						</configuration>
					</plugin>
				</plugins>
			</build>
		</profile>

		<profile>
			<id>osx</id>
			<activation>
				<os>
					<name>mac os x</name>
				</os>
			</activation>
			<build>
				<plugins>
					<plugin>
						<groupId>com.github.maven-nar</groupId>
						<artifactId>nar-maven-plugin</artifactId>
						<configuration>
							<linker>
								<options combine.children='append'>
									<option>-bundle_loader</option>
									<option>${PGSQL_BINDIR}/postgres</option>
								</options>
							</linker>
						</configuration>
					</plugin>
				</plugins>
			</build>
		</profile>

		<profile>
			<id>compiler-msvc</id>
			<activation>
				<property>
					<name>env.VCINSTALLDIR</name>
				</property>
			</activation>
			<build>
				<plugins>
					<plugin>
						<groupId>com.github.maven-nar</groupId>
						<artifactId>nar-maven-plugin</artifactId>
						<configuration>
							<c>
								<includePaths combine.children='append'>
									<includePath>${PGSQL_INCLUDEDIR-SERVER}/port/win32</includePath>
									<includePath>${PGSQL_INCLUDEDIR-SERVER}/port/win32_msvc</includePath>
									<includePath>${basedir}/src/main/include/fallback/win32</includePath>
								</includePaths>
							</c>
							<linker>
								<libs combine.children='append'>
									<lib>
										<name>postgres</name>
										<type>shared</type>
										<directory>${PGSQL_PKGLIBDIR}</directory>
									</lib>
								</libs>
							</linker>
						</configuration>
					</plugin>
				</plugins>
			</build>
		</profile>

		<profile>
			<id>compiler-mingw64</id>
			<activation>
				<property>
					<name>env.MSYSTEM</name>
					<value>MINGW64</value>
				</property>
			</activation>
			<build>
				<plugins>
					<plugin>
						<groupId>com.github.maven-nar</groupId>
						<artifactId>nar-maven-plugin</artifactId>
						<configuration>
							<c>
								<includePaths combine.children='append'>
									<includePath>${PGSQL_INCLUDEDIR-SERVER}/port/win32</includePath>
									<includePath>${basedir}/src/main/include/fallback/win32</includePath>
								</includePaths>
							</c>
							<linker>
								<name>g++</name>
								<options combine.children='append'>
									<option>-Wl,--export-all-symbols</option>
								</options>
								<libs combine.children='append'>
									<lib>
										<name>postgres</name>
										<type>shared</type>
										<directory>${PGSQL_PKGLIBDIR}</directory>
									</lib>
								</libs>
							</linker>
						</configuration>
					</plugin>
				</plugins>
			</build>
		</profile>

		<profile>
			<id>wnosign</id>
			<build>
				<plugins>
					<plugin>
						<groupId>com.github.maven-nar</groupId>
						<artifactId>nar-maven-plugin</artifactId>
						<configuration>
							<c>
								<options>
									<option>-Wno-sign-conversion</option>
								</options>
							</c>
						</configuration>
					</plugin>
				</plugins>
			</build>
		</profile>

		<!-- If the pljava.so must include a RUNPATH for the runtime linker,
			activate this profile by setting -Dpgsql.runpath to the needed path.
			If the prefix for the option is something other than -Wl,-rpath=
			then also set -Dpgsql.runpathpfx to the necessary prefix (including
			the = if there is one). If this scheme is not flexible enough to
			accommodate your linker, then you may as well just edit this file
			and add the right linker options directly. -->
		<profile>
			<id>needsrunpath</id>
			<activation>
				<property>
					<name>pgsql.runpath</name>
				</property>
			</activation>
			<properties>
				<pgsql.runpathpfx>-Wl,-rpath=</pgsql.runpathpfx>
			</properties>
			<build>
				<plugins>
					<plugin>
						<groupId>com.github.maven-nar</groupId>
						<artifactId>nar-maven-plugin</artifactId>
						<configuration>
							<linker>
								<options combine.children='append'>
									<option>${pgsql.runpathpfx}${pgsql.runpath}</option>
								</options>
							</linker>
						</configuration>
					</plugin>
				</plugins>
			</build>
		</profile>

		<!-- When building a package for a known distro, if there is a good
			default to use for pljava.libjvm_location in that distro, a
			downstream package maintainer is encouraged to set that default
			on the mvn command line with -Dpljava.libjvmdefault=<full path>
			so that users on that distro can have PL/Java work right out of
			the box. -->
		<profile>
			<id>haslibjvmdefault</id>
			<activation>
				<property>
					<name>pljava.libjvmdefault</name>
				</property>
			</activation>
			<build>
				<plugins>
					<plugin>
						<groupId>com.github.maven-nar</groupId>
						<artifactId>nar-maven-plugin</artifactId>
						<configuration>
							<c>
								<defines combine.children='append'>
									<define>PLJAVA_LIBJVMDEFAULT=${pljava.qlibjvmdefault}</define>
								</defines>
							</c>
						</configuration>
					</plugin>
				</plugins>
			</build>
		</profile>

		<profile>
			<id>needsdefaultpgconfig</id>
			<activation>
				<property>
					<name>!pgsql.pgconfig</name>
				</property>
			</activation>
			<properties>
				<pgsql.pgconfig>pg_config</pgsql.pgconfig>
			</properties>
		</profile>
	</profiles>

	<build>
		<plugins>

			<plugin>
				<groupId>org.postgresql</groupId>
				<artifactId>pljava-pgxs</artifactId>
				<version>${pljava.pgxs.version}</version>
				<executions>
					<execution>
						<id>set-properties</id>
						<phase>initialize</phase>
						<goals>
							<goal>scripted-goal</goal>
						</goals>
						<configuration>
							<script mimetype="application/javascript">
<![CDATA[
	setProjectProperty("PGSQL_BINDIR", getPgConfigProperty("--bindir"));
	setProjectProperty("PGSQL_LIBDIR", getPgConfigProperty("--libdir"));
	setProjectProperty("PGSQL_INCLUDEDIR", getPgConfigProperty("--includedir"));
	setProjectProperty("PGSQL_INCLUDEDIR-SERVER",
		getPgConfigProperty("--includedir-server"));
	setProjectProperty("PGSQL_PKGLIBDIR", getPgConfigProperty("--pkglibdir"));

	var jvmdflt = java.lang.System.getProperty('pljava.libjvmdefault');
	if ( null !== jvmdflt )
	{
		var jvmdfltQuoted = quoteStringForC(jvmdflt);
		setProjectProperty("pljava.qlibjvmdefault", jvmdfltQuoted);
	}
]]>
<<<<<<< HEAD
								</script>

								<!-- Converts pg_config output
									 to "pgsql.properties" -->
								<ant>
									<reference refid='maven.plugin.classpath'/>
								</ant>
							</target>
						</configuration>
					</execution>
				</executions>
			</plugin>

			<!-- Reads the pg_config properties, which were extracted by an Ant
				task in the "initialize" phase, into Maven variables. This
				execution has been moved to process-sources (from its default of
				initialize) because one can't rely on just placing it later than
				the antrun task that writes the file. If a profile in the parent
				pom also uses this plugin, it can end up running before antrun
				in this project, despite being placed after. -->
			<plugin>
				<groupId>org.codehaus.mojo</groupId>
				<artifactId>properties-maven-plugin</artifactId>
				<version>1.0.0</version>
				<executions>
					<execution>
						<phase>process-sources</phase>
						<goals>
							<goal>read-project-properties</goal>
						</goals>
						<configuration>
							<files>
								<file>${basedir}/target/pgsql.properties</file>
							</files>
=======
							</script>
>>>>>>> 7c80d742
						</configuration>
					</execution>
				</executions>
			</plugin>

			<!-- Compiles and links the C library. -->
			<plugin>
				<groupId>com.github.maven-nar</groupId>
				<artifactId>nar-maven-plugin</artifactId>
				<version>3.2.3</version>
				<extensions>true</extensions>

				<configuration>
					<maxCores>${nar.cores}</maxCores>

					<!-- Compiles the C sources to object files. -->
					<c>
				<!-- uncomment the next line if you need to configure your compiler (e.g. clang)
						<name>${CPP_COMPILER}</name>
				-->
						<defines>
							<define>PLJAVA_SO_VERSION=${project.version}</define>
						</defines>
						<includePaths>
							<!-- TODO: hardcoded paths -->
							<includePath>${PGSQL_INCLUDEDIR}</includePath>
							<includePath>${PGSQL_INCLUDEDIR-SERVER}</includePath>
							<includePath>${basedir}/src/main/include/</includePath>
							<includePath>${basedir}/src/main/include/fallback/jdbc</includePath>
							<includePath>${javah.include}</includePath>
						</includePaths>
						<debug>${so.debug}</debug>
						<optimize>${so.optimize}</optimize>
					</c>

					<java>
						<include>true</include>
					</java>

					<!-- Options/extra libs/etc. for the linker go here. -->
					<linker>
					</linker>

					<!-- Builds a *.so library. -->
					<libraries>
						<library>
							<type>plugin</type>
							<!-- Do not add "-lstdc++". Adds "-shared-libgcc" though. -->
							<linkCPP>false</linkCPP>
						</library>
					</libraries>
				</configuration>
			</plugin>

			<!-- The deploy goal will be hijacked by an ant task so the original plugin
				has to be silenced until we actually use it.
			<plugin>
				<groupId>org.apache.maven.plugins</groupId>
				<artifactId>maven-deploy-plugin</artifactId>
				<version>2.7</version>
				<configuration>
					<skip>true</skip>
				</configuration>
			</plugin> -->

		</plugins>
	</build>
</project><|MERGE_RESOLUTION|>--- conflicted
+++ resolved
@@ -302,44 +302,7 @@
 		setProjectProperty("pljava.qlibjvmdefault", jvmdfltQuoted);
 	}
 ]]>
-<<<<<<< HEAD
-								</script>
-
-								<!-- Converts pg_config output
-									 to "pgsql.properties" -->
-								<ant>
-									<reference refid='maven.plugin.classpath'/>
-								</ant>
-							</target>
-						</configuration>
-					</execution>
-				</executions>
-			</plugin>
-
-			<!-- Reads the pg_config properties, which were extracted by an Ant
-				task in the "initialize" phase, into Maven variables. This
-				execution has been moved to process-sources (from its default of
-				initialize) because one can't rely on just placing it later than
-				the antrun task that writes the file. If a profile in the parent
-				pom also uses this plugin, it can end up running before antrun
-				in this project, despite being placed after. -->
-			<plugin>
-				<groupId>org.codehaus.mojo</groupId>
-				<artifactId>properties-maven-plugin</artifactId>
-				<version>1.0.0</version>
-				<executions>
-					<execution>
-						<phase>process-sources</phase>
-						<goals>
-							<goal>read-project-properties</goal>
-						</goals>
-						<configuration>
-							<files>
-								<file>${basedir}/target/pgsql.properties</file>
-							</files>
-=======
 							</script>
->>>>>>> 7c80d742
 						</configuration>
 					</execution>
 				</executions>
