/*
 * Copyright (c) 2004-2018 Tada AB and other contributors, as listed below.
 *
 * All rights reserved. This program and the accompanying materials
 * are made available under the terms of the The BSD 3-Clause License
 * which accompanies this distribution, and is available at
 * http://opensource.org/licenses/BSD-3-Clause
 *
 * Contributors:
 *   Thomas Hallgren
 *   PostgreSQL Global Development Group
 *   Chapman Flack
 */
package org.postgresql.pljava.jdbc;

import java.math.BigDecimal;
import java.math.BigInteger;
import java.net.MalformedURLException;
import java.net.URL;
import java.sql.Array;
import java.sql.Blob;
import java.sql.CallableStatement;
import java.sql.ClientInfoStatus;
import java.sql.Clob;
import java.sql.Connection;
import java.sql.DatabaseMetaData;
import java.sql.Date;
import java.sql.NClob;
import java.sql.PreparedStatement;
import java.sql.ResultSet;
import java.sql.ResultSetMetaData; // for javadoc link
import java.sql.SQLClientInfoException;
import java.sql.SQLException;
import java.sql.SQLFeatureNotSupportedException;
import java.sql.SQLWarning;
import java.sql.SQLXML;
import java.sql.Savepoint;
import java.sql.Statement;
import java.sql.Struct;
import java.sql.Time;
import java.sql.Timestamp;
import java.sql.Types;
import java.util.BitSet;
import java.util.Calendar;
import java.util.HashMap;
import java.util.Iterator;
import java.util.Map;
import java.util.Properties;
import java.util.concurrent.Executor;
import java.util.regex.Matcher;
import java.util.regex.Pattern;
import java.util.regex.PatternSyntaxException;
import org.postgresql.pljava.internal.Oid;
import org.postgresql.pljava.internal.PgSavepoint;

/**
 * Provides access to the current connection (session) the Java stored
 * procedure is running in.  It is returned from the driver manager
 * with
 * <code>DriverManager.getConnection("jdbc:default:connection");</code>
 * and cannot be managed in any way since it's already running inside
 * a transaction.  This means the following methods cannot be used.
 * <ul>
 * <li><code>commit()</code></li>
 * <li><code>rollback()</code></li>
 * <li><code>setAutoCommit()</code></li>
 * <li><code>setTransactionIsolation()</code></li>
 * </ul>
 * @author Thomas Hallgren
 */
public class SPIConnection implements Connection
{
	/**
	 * The version number of the currently executing PostgreSQL
	 * server.
	 */
	private int[] VERSION_NUMBER = null;
	
	/**
	 * Client info properties for JDBC 4.
	 */
	private Properties _clientInfo;

	/**
	 * A map from Java classes to java.sql.Types integers.
	 *<p>
	 * This map is only used by the (non-API) getTypeForClass method,
	 * which, in turn, is only used for
	 * {@link PreparedStatement#setObject(int,Object)}.
	 */
	private static final HashMap s_sqlType2Class = new HashMap(30);

	static
	{
		addType(String.class, Types.VARCHAR);
		addType(Byte.class, Types.TINYINT);
		addType(Short.class, Types.SMALLINT);
		addType(Integer.class, Types.INTEGER);
		addType(Long.class, Types.BIGINT);
		addType(Float.class, Types.FLOAT);
		addType(Double.class, Types.DOUBLE);
		addType(BigDecimal.class, Types.DECIMAL);
		addType(BigInteger.class, Types.NUMERIC);
		addType(Boolean.class, Types.BOOLEAN);
		addType(Blob.class, Types.BLOB);
		addType(Clob.class, Types.CLOB);
		addType(Date.class, Types.DATE);
		addType(Time.class, Types.TIME);
		addType(Timestamp.class, Types.TIMESTAMP);
		addType(java.util.Date.class, Types.TIMESTAMP);
		addType(byte[].class, Types.VARBINARY);
		addType(BitSet.class, Types.BIT);
		addType(URL.class, Types.DATALINK);
	}

	private static final void addType(Class clazz, int sqlType)
	{
		s_sqlType2Class.put(clazz, new Integer(sqlType));
	}

	/**
	 * Map a {@code Class} to a {@link Types} integer, as used in
	 * (and only in) {@link PreparedStatement#setObject(int,Object)}.
	 */
	static int getTypeForClass(Class c)
	{
		if(c.isArray() && !c.equals(byte[].class))
			return Types.ARRAY;

		Integer sqt = (Integer)s_sqlType2Class.get(c);
		if(sqt != null)
			return sqt.intValue();

		/*
		 * This is not a well known JDBC type.
		 */
		return Types.OTHER;
	}

	/**
	 * Returns a default connection instance. It is the callers responsability
	 * to close this instance.
	 */
	public static Connection getDefault()
	throws SQLException
	{
		return new SPIConnection();
	}

	/**
	 * Returns {@link ResultSet#CLOSE_CURSORS_AT_COMMIT}.
	 */
	@Override
	public int getHoldability()
	{
		return ResultSet.CLOSE_CURSORS_AT_COMMIT;
	}

	/**
	 * Returns {@link Connection#TRANSACTION_READ_COMMITTED}.
	 */
	@Override
	public int getTransactionIsolation()
	{
		return TRANSACTION_READ_COMMITTED;
	}

	/**
	 * Warnings are not yet supported.
	 * @throws SQLException indicating that this feature is not supported.
	 */
	@Override
	public void clearWarnings()
	throws SQLException
	{
		throw new UnsupportedFeatureException("Connection.clearWarnings");
	}

	/**
	 * This is a no-op. The default connection never closes.
	 */
	@Override
	public void close()
	{
	}

	/**
	 * It's not legal to do a commit within a call from SQL.
	 * @throws SQLException indicating that this feature is not supported.
	 */
	@Override
	public void commit()
	throws SQLException
	{
		throw new UnsupportedFeatureException("Connection.commit");
	}

	/**
	 * It's not legal to do a rollback within a call from SQL.
	 * @throws SQLException indicating that this feature is not supported.
	 */
	@Override
	public void rollback()
	throws SQLException
	{
		throw new UnsupportedFeatureException("Connection.rollback");
	}

	/**
	 * It is assumed that an SPI call is under transaction control. This method
	 * will always return <code>false</code>.
	 */
	@Override
	public boolean getAutoCommit()
	{
		return false;
	}

	/**
	 * Will always return false.
	 */
	@Override
	public boolean isClosed()
	{
		return false;
	}

	/**
	 * Returns <code>false</code>. The SPIConnection is not real-only.
	 */
	@Override
	public boolean isReadOnly()
	{
		return false;
	}

	/**
	 * Change of holdability is not supported.
	 * @throws SQLException indicating that this feature is not supported.
	 */
	@Override
	public void setHoldability(int holdability)
	throws SQLException
	{
		throw new UnsupportedFeatureException("Connection.setHoldability");
	}

	/**
	 * Change of transaction isolation level is not supported.
	 * @throws SQLException indicating that this feature is not supported.
	 */
	@Override
	public void setTransactionIsolation(int level)
	throws SQLException
	{
		throw new UnsupportedFeatureException("Connection.setTransactionIsolation");
	}

	/**
	 * It is assumed that an SPI call is under transaction control. Changing
	 * that is not supported.
	 * @throws SQLException indicating that this feature is not supported.
	 */
	@Override
	public void setAutoCommit(boolean autoCommit)
	throws SQLException
	{
		throw new UnsupportedFeatureException("Connection.setAutoCommit");
	}

	/**
	 * It is assumed that an inserts and updates can be performed using and
	 * SPIConnection. Changing that is not supported. 
	 * @throws SQLException indicating that this feature is not supported.
	 */
	@Override
	public void setReadOnly(boolean readOnly)
	throws SQLException
	{
		throw new UnsupportedFeatureException("Connection.setReadOnly");
	}

	/**
	 * Returns the database in which we are running.
	 */
	@Override
	public String getCatalog()
	throws SQLException
	{
		ResultSet rs = createStatement().executeQuery("SELECT pg_catalog.current_database()");
		try {
			rs.next();
			return rs.getString(1);
		} finally {
			rs.close();
		}
	}

	/**
	 * The catalog name cannot be set.
	 * @throws SQLException indicating that this feature is not supported.
	 */
	@Override
	public void setCatalog(String catalog)
	throws SQLException
	{
		throw new UnsupportedFeatureException("Connection.setCatalog");
	}

	/**
	 * Retrieves an instance of {@link SPIDatabaseMetaData}
	 * representing this <code>Connection</code> object.  The
	 * metadata includes information about the SQL grammar
	 * supported by PostgreSQL, the capabilities of PL/Java, as
	 * well as the tables and stored procedures for this
	 * connection and so on.
	 *
	 * @return an SPIDatabaseMetaData object for this
	 * <code>Connection</code> object
	 */
	@Override
	public DatabaseMetaData getMetaData()
	{
		return new SPIDatabaseMetaData(this);
	}

	/**
	 * Warnings are not yet supported.
	 * @throws SQLException indicating that this feature is not supported.
	 */
	@Override
	public SQLWarning getWarnings()
	throws SQLException
	{
		throw new UnsupportedFeatureException("Connection.getWarnings");
	}

	@Override
	public void releaseSavepoint(Savepoint savepoint) throws SQLException
	{
		if(!(savepoint instanceof PgSavepoint))
			throw new IllegalArgumentException("Not a PL/Java Savepoint");

		PgSavepoint sp = (PgSavepoint)savepoint;
		sp.release();
		forgetSavepoint(sp);
	}

	@Override
	public void rollback(Savepoint savepoint) throws SQLException
	{
		if(!(savepoint instanceof PgSavepoint))
			throw new IllegalArgumentException("Not a PL/Java Savepoint");

		PgSavepoint sp = (PgSavepoint)savepoint;
		Invocation.clearErrorCondition();
		sp.rollback();
		forgetSavepoint(sp);
	}

	/**
	 * Creates a new instance of <code>SPIStatement</code>.
	 */
	@Override
	public Statement createStatement()
	throws SQLException
	{
		if(this.isClosed())
			throw new SQLException("Connection is closed");
		return new SPIStatement(this);
	}

	/**
	 * Creates a new instance of <code>SPIStatement</code>.
	 * 
	 * @throws SQLException
	 *
	 *             if the <code>resultSetType</code> differs from
	 *             {@link ResultSet#TYPE_FORWARD_ONLY} or if the
	 *             <code>resultSetConcurrencty</code> differs from
	 *             {@link ResultSet#CONCUR_READ_ONLY}.
	 */
	@Override
	public Statement createStatement(
		int resultSetType,
		int resultSetConcurrency)
		throws SQLException
	{
		if(resultSetType != ResultSet.TYPE_FORWARD_ONLY)
			throw new UnsupportedOperationException("TYPE_FORWARD_ONLY supported ResultSet type");

		if(resultSetConcurrency != ResultSet.CONCUR_READ_ONLY)
			throw new UnsupportedOperationException("CONCUR_READ_ONLY is the supported ResultSet concurrency");
		return this.createStatement();
	}

	/**
	 * Creates a new instance of <code>SPIStatement</code>.
	 * 
	 * @throws SQLException
	 *             if the <code>resultSetType</code> differs from {@link
	 *             ResultSet#TYPE_FORWARD_ONLY}, if the <code>resultSetConcurrencty</code>
	 *             differs from {@link ResultSet#CONCUR_READ_ONLY}, or if the
	 *             resultSetHoldability differs from {@link ResultSet#CLOSE_CURSORS_AT_COMMIT}.
	 */
	@Override
	public Statement createStatement(
		int resultSetType,
		int resultSetConcurrency,
		int resultSetHoldability)
		throws SQLException
	{
		if(resultSetHoldability != ResultSet.CLOSE_CURSORS_AT_COMMIT)
			throw new UnsupportedOperationException(
					"CLOSE_CURSORS_AT_COMMIT is the only supported ResultSet holdability");
		return this.createStatement(resultSetType, resultSetConcurrency);
	}

	/**
	 * Returns <code>null</code>. Type map is not yet imlemented.
	 */
	@Override
	public Map<String,Class<?>> getTypeMap()
	throws SQLException
	{
		return null;
	}

	/**
	 * Type map is not yet implemented.
	 * @throws SQLException indicating that this feature is not supported.
	 */
	@Override
	public void setTypeMap(Map<String,Class<?>> map)
	throws SQLException
	{
		throw new UnsupportedOperationException("Type map is not yet implemented");
	}

	/**
	 * Parse the JDBC SQL into PostgreSQL.
	 */
	@Override
	public String nativeSQL(String sql)
	throws SQLException
	{
		return this.nativeSQL(sql, null);
	}
	
	/*
	 * An internal nativeSQL that returns a count of substitutable parameters
	 * detected, used in prepareStatement().
	 */
	public String nativeSQL(String sql, int[] paramCountRet)
	{
		StringBuffer buf = new StringBuffer();
		int len = sql.length();
		char inQuote = 0;
		int paramIndex = 1;
		for(int idx = 0; idx < len; ++idx)
		{
			char c = sql.charAt(idx);
			switch(c)
			{
			case '\\':
				// Next character is escaped. Keep both
				// escape and the character.
				//
				buf.append(c);
				if(++idx == len)
					break;
				c = sql.charAt(idx);
				break;

			case '\'':
			case '"':
				// Strings within quotes should not be subject
				// to '?' -> '$n' substitution.
				//
				if(inQuote == c)
					inQuote = 0;
				else if(inQuote == 0)
					inQuote = c;
				break;
			
			case '?':
				if(inQuote == 0)
				{
					buf.append('$');
					buf.append(paramIndex++);
					continue;
				}
				break;
			
			default:
				if(inQuote == 0 && Character.isWhitespace(c))
				{
					// Strip of multiple whitespace outside of
					// strings.
					//
					++idx;
					while(idx < len && Character.isWhitespace(sql.charAt(idx)))
						++idx;
					--idx;
					c = ' ';
				}
			}
			buf.append(c);
		}
		if(paramCountRet != null)
			paramCountRet[0] = paramIndex - 1;
		return buf.toString();
	}

	/**
	 * Procedure calls are not yet implemented.
	 * @throws SQLException indicating that this feature is not supported.
	 */
	@Override
	public CallableStatement prepareCall(String sql) throws SQLException
	{
		throw new UnsupportedOperationException("Procedure calls are not yet implemented");
	}

	/**
	 * Procedure calls are not yet implemented.
	 * @throws SQLException indicating that this feature is not supported.
	 */
	@Override
	public CallableStatement prepareCall(
		String sql,
		int resultSetType,
		int resultSetConcurrency)
		throws SQLException
	{
		throw new UnsupportedOperationException("Procedure calls are not yet implemented");
	}

	/**
	 * Procedure calls are not yet implemented.
	 * @throws SQLException indicating that this feature is not supported.
	 */
	@Override
	public CallableStatement prepareCall(
		String sql,
		int resultSetType,
		int resultSetConcurrency,
		int resultSetHoldability)
		throws SQLException
	{
		throw new UnsupportedOperationException("Procedure calls are not yet implemented");
	}

	/**
	 * Creates a new instance of <code>SPIPreparedStatement</code>.
	 */
	@Override
	public PreparedStatement prepareStatement(String sql)
	throws SQLException
	{
		if(this.isClosed())
			throw new SQLException("Connection is closed");

		int[] pcount = new int[] { 0 };
		sql = this.nativeSQL(sql, pcount);
		PreparedStatement stmt = new SPIPreparedStatement(this, sql, pcount[0]);
		Invocation.current().manageStatement(stmt);
		return stmt;
	}

	/**
	 * Return of auto generated keys is not yet supported.
	 * @throws SQLException indicating that this feature is not supported.
	 */
	@Override
	public PreparedStatement prepareStatement(String sql, int autoGeneratedKeys)
	throws SQLException
	{
		throw new UnsupportedFeatureException("Auto generated key support not yet implemented");
	}

	/**
	 * Creates a new instance of <code>SPIPreparedStatement</code>.
	 * 
	 * @throws SQLException
	 *             if the <code>resultSetType</code> differs from {@link
	 *             ResultSet#TYPE_FORWARD_ONLY} or if the <code>resultSetConcurrencty</code>
	 *             differs from {@link ResultSet#CONCUR_READ_ONLY}.
	 */
	@Override
	public PreparedStatement prepareStatement(
		String sql,
		int resultSetType,
		int resultSetConcurrency)
		throws SQLException
	{
		if(resultSetType != ResultSet.TYPE_FORWARD_ONLY)
			throw new UnsupportedOperationException("TYPE_FORWARD_ONLY supported ResultSet type");

		if(resultSetConcurrency != ResultSet.CONCUR_READ_ONLY)
			throw new UnsupportedOperationException("CONCUR_READ_ONLY is the supported ResultSet concurrency");
		return prepareStatement(sql);
	}

	/**
	 * Creates a new instance of <code>SPIPreparedStatement</code>.
	 * 
	 * @throws SQLException
	 *             if the <code>resultSetType</code> differs from {@link
	 *             ResultSet#TYPE_FORWARD_ONLY}, if the <code>resultSetConcurrencty</code>
	 *             differs from {@link ResultSet#CONCUR_READ_ONLY}, or if the
	 *             resultSetHoldability differs from {@link ResultSet#CLOSE_CURSORS_AT_COMMIT}.
	 */
	@Override
	public PreparedStatement prepareStatement(
		String sql,
		int resultSetType,
		int resultSetConcurrency,
		int resultSetHoldability)
		throws SQLException
	{
		if(resultSetHoldability != ResultSet.CLOSE_CURSORS_AT_COMMIT)
			throw new UnsupportedOperationException(
			"CLOSE_CURSORS_AT_COMMIT is the only supported ResultSet holdability");
		return this.prepareStatement(sql, resultSetType, resultSetConcurrency);
	}

	/**
	 * Return of auto generated keys is not yet supported.
	 * @throws SQLException indicating that this feature is not supported.
	 */
	@Override
	public PreparedStatement prepareStatement(String sql, int[] columnIndexes)
	throws SQLException
	{
		throw new UnsupportedFeatureException("Auto generated key support not yet implemented");
	}

	/**
	 * Return of auto generated keys is not yet supported.
	 * @throws SQLException indicating that this feature is not supported.
	 */
	@Override
	public PreparedStatement prepareStatement(String sql, String[] columnNames)
	throws SQLException
	{
		throw new UnsupportedFeatureException("Auto generated key support not yet implemented");
	}

	@Override
	public Savepoint setSavepoint()
	throws SQLException
	{
		return this.rememberSavepoint(PgSavepoint.set("anonymous_savepoint"));
	}

	@Override
	public Savepoint setSavepoint(String name)
	throws SQLException
	{
		return this.rememberSavepoint(PgSavepoint.set(name));
	}

	/*
	 * An implementation factor of setSavepoint() to ensure that all such
	 * savepoints are released when the function returns.
	 */
	private Savepoint rememberSavepoint(PgSavepoint sp)
	throws SQLException
	{
		// Remember the first savepoint for each call-level so
		// that it can be released when the function call ends. Releasing
		// the first savepoint will release all subsequent savepoints.
		//
		Invocation invocation = Invocation.current();
		Savepoint old = invocation.getSavepoint();
		if(old == null)
			invocation.setSavepoint(sp);
		return sp;
	}

	/*
	 * An implementation factor of releaseSavepoint() and rollback(Savepoint)
	 * undoing the registration done by rememberSavepoint().
	 */
	private static void forgetSavepoint(PgSavepoint sp)
	throws SQLException
	{
		Invocation invocation = Invocation.current();
		if(invocation.getSavepoint() == sp)
			invocation.setSavepoint(null);
	}

    /**
	 * Return the server version number as a three-element {@code int} array
	 * (of which the third may be null), as used in the
	 * {@code getDatabase...Version} methods of {@link DatabaseMetaData}.
	 */
	public int[] getVersionNumber() throws SQLException
    {
        if (VERSION_NUMBER != null)
        	return VERSION_NUMBER;

        ResultSet rs = createStatement().executeQuery(
            "SELECT pg_catalog.version()");

        try
        {
            if (!rs.next())
                throw new SQLException(
                "Cannot retrieve product version number");

            String ver = rs.getString(1);
            Pattern p = Pattern.compile(
                "^PostgreSQL\\s+(\\d+)\\.(\\d+)(.\\d+)?.*");
            Matcher m = p.matcher(ver);
            if(m.matches())
            {
            	VERSION_NUMBER = new int[3];
            	VERSION_NUMBER[0] = Integer.parseInt(m.group(1));
            	VERSION_NUMBER[1] = Integer.parseInt(m.group(2));
            	String bugfix = m.group(3);
            	if(bugfix != null && bugfix.length() > 1)
            		VERSION_NUMBER[2] = Integer.parseInt(bugfix.substring(1));
                return VERSION_NUMBER;
            }
            throw new SQLException(
                "Unexpected product version string format: " +
                ver);
        }
        catch (PatternSyntaxException e)
        {
            throw new SQLException(
                "Error in product version string parsing: " +
                e.getMessage());
        }
        finally
        {
            rs.close();
        }
    }

	/**
	 * Convert a PostgreSQL type name to a {@link Types} integer, using the
	 * {@code JDBC_TYPE_NAMES}/{@code JDBC_TYPE_NUMBERS} arrays; used in
<<<<<<< HEAD
	 * two places in {@link DatabaseMetaData}.
=======
	 * {@link DatabaseMetaData} and {@link ResultSetMetaData}.
>>>>>>> c6474ebf
	 */
    public int getSQLType(String pgTypeName)
    {
        if (pgTypeName == null)
            return Types.OTHER;

        for (int i = 0;i < JDBC_TYPE_NAMES.length;i++)
            if (pgTypeName.equals(JDBC_TYPE_NAMES[i]))
                return JDBC_TYPE_NUMBERS[i];

        return Types.OTHER;
    }

	/**
	 * This returns the {@link Types} type for a PG type oid, by mapping it
	 * to a name using {@link #getPGType} and then to the result via
	 * {@link #getSQLType(String)}; used in {@link ResultSetMetaData} and
	 * five places in {@link DatabaseMetaData}.
	 *<p>
	 * This method is a bit goofy, as it first maps from Oid to type name, and
	 * then from name to JDBC type, all to accomplish the inverse of the JDBC
	 * type / Oid mapping that already exists in Oid.c, and so the mapping
	 * arrays in this file have to be updated in sync with that. Look into
	 * future consolidation....
     *
     * @param oid PostgreSQL type oid
     * @return the java.sql.Types type
     * @exception SQLException if a database access error occurs
     */
    public int getSQLType(Oid oid) throws SQLException
    {
        return getSQLType(getPGType(oid));
    }
 
	/**
	 * Map the Oid of a PostgreSQL type to its name (specifically, the
	 * {@code typname} attribute of {@code pg_type}. Used in
	 * {@link DatabaseMetaData} and {@link ResultSetMetaData}.
	 */
	public String getPGType(Oid oid) throws SQLException
    {
        String typeName = null;
        PreparedStatement query = null;
        ResultSet rs = null;

        try
        {
            query = prepareStatement("SELECT typname FROM pg_catalog.pg_type WHERE oid=?");
            query.setObject(1, oid);
            rs = query.executeQuery();

            if (rs.next())
            {
                typeName = rs.getString(1);
            }
            else
            {
                throw new SQLException("Cannot find PG type with oid=" + oid);
            }
        }
        finally
        {
            if (query != null)
            {
                query.close();
            }
        }

        return typeName;
    }

	/**
	 * Apply some hardwired coercions from an object to a desired class,
	 * where the class can be {@code String} or {@code URL}, as used in
	 * {@code ObjectResultSet} for retrieving values and
	 * {@code SingleRowWriter} for storing them, and also in
	 * {@code SQLInputFromTuple} for UDTs mapping composite types.
	 *<p>
	 * Some review may be in order to determine just what part of JDBC's
	 * type mapping rules this corresponds to. It seems strangely limited, and
	 * the use of the same coercion in both the retrieval and storage direction
	 * in {@code ResultSet}s seems a bit suspect, as does its use in UDT input
	 * but not output with composites.
	 */
	static Object basicCoersion(Class cls, Object value)
	throws SQLException
	{
		if(value == null || cls.isInstance(value))
			return value;

		if(cls == String.class)
		{
			if(value instanceof Number
			|| value instanceof Boolean
			|| value instanceof Timestamp
			|| value instanceof Date
			|| value instanceof Time)
				return value.toString();
		}
		else if(cls == URL.class && value instanceof String)
		{
			try
			{
				return new URL((String)value);
			}
			catch(MalformedURLException e)
			{
				throw new SQLException(e.toString());
			}
		}
		throw new SQLException("Cannot derive a value of class " +
				cls.getName() + " from an object of class " + value.getClass().getName());
	}

	/**
	 * Apply some hardwired coercions from an object to a desired class,
	 * one of Java's several numeric classes, when the value is an instance of
	 * {@code Number}, {@code String}, or {@code Boolean}, as used in
	 * {@code ObjectResultSet} for retrieving values and
	 * {@code SingleRowWriter} for storing them, and also in
	 * {@code SQLInputFromTuple} for UDTs mapping composite types.
	 *<p>
	 * Some review may be in order to determine just what part of JDBC's
	 * type mapping rules this corresponds to. It seems strangely limited, and
	 * the use of the same coercion in both the retrieval and storage direction
	 * in {@code ResultSet}s seems a bit suspect, as does its use in UDT input
	 * but not output with composites.
	 */
	static Number basicNumericCoersion(Class cls, Object value)
	throws SQLException
	{
		if(value == null || value instanceof Number)
			return (Number)value;

		if(cls == int.class  || cls == long.class || cls == short.class || cls == byte.class)
		{
			if(value instanceof String)
				return Long.valueOf((String)value);

			if(value instanceof Boolean)
				return new Long(((Boolean)value).booleanValue() ? 1 : 0);
		}
		else if(cls == BigDecimal.class)
		{
			if(value instanceof String)
				return new BigDecimal((String)value);

			if(value instanceof Boolean)
				return new BigDecimal(((Boolean)value).booleanValue() ? 1 : 0);
		}
		if(cls == double.class  || cls == float.class)
		{
			if(value instanceof String)
				return Double.valueOf((String)value);

			if(value instanceof Boolean)
				return new Double(((Boolean)value).booleanValue() ? 1 : 0);
		}
		throw new SQLException("Cannot derive a Number from an object of class " + value.getClass().getName());
	}

	/**
	 * Apply some hardwired coercions from an object to a desired class,
	 * where the class may be {@link Timestamp}, {@link Date}, or {@link Time}
	 * and the value one of those or {@code String}, as used in
	 * {@code ObjectResultSet} for retrieving values and
	 * {@code SingleRowWriter} for storing them, but <em>not</em> also in
	 * {@code SQLInputFromTuple} for UDTs mapping composite types.
	 *<p>
	 * Some review may be in order to determine just what part of JDBC's
	 * type mapping rules this corresponds to. It seems strangely limited, and
	 * the use of the same coercion in both the retrieval and storage direction
	 * in {@code ResultSet}s seems a bit suspect.
	 */
	static Object basicCalendricalCoersion(Class cls, Object value, Calendar cal)
	throws SQLException
	{
		if(value == null)
			return value;

		if(cls.isInstance(value))
			return value;

		if(cls == Timestamp.class)
		{
			if(value instanceof Date)
			{
				cal.setTime((Date)value);
				cal.set(Calendar.HOUR_OF_DAY, 0);
				cal.set(Calendar.MINUTE, 0);
				cal.set(Calendar.SECOND, 0);
				cal.set(Calendar.MILLISECOND, 0);
				return new Timestamp(cal.getTimeInMillis());
			}
			else if(value instanceof Time)
			{
				cal.setTime((Date)value);
				cal.set(1970, 0, 1);
				return new Timestamp(cal.getTimeInMillis());
			}
			else if(value instanceof String)
			{
				return Timestamp.valueOf((String)value);
			}
		}
		else if(cls == Date.class)
		{
			if(value instanceof Timestamp)
			{
				Timestamp ts = (Timestamp)value;
				cal.setTime(ts);
				cal.set(Calendar.HOUR_OF_DAY, 0);
				cal.set(Calendar.MINUTE, 0);
				cal.set(Calendar.SECOND, 0);
				cal.set(Calendar.MILLISECOND, 0);
				return new Date(cal.getTimeInMillis());
			}
			else if(value instanceof String)
			{
				return Date.valueOf((String)value);
			}
		}
		else if(cls == Time.class)
		{
			if(value instanceof Timestamp)
			{
				Timestamp ts = (Timestamp)value;
				cal.setTime(ts);
				cal.set(1970, 0, 1);
				return new Time(cal.getTimeInMillis());
			}
			else if(value instanceof String)
			{
				return Time.valueOf((String)value);
			}
		}
		throw new SQLException("Cannot derive a value of class " +
			cls.getName() + " from an object of class " + value.getClass().getName());
	}

    /*
     * This table holds the org.postgresql names for the types supported.
     * Any types that map to Types.OTHER (eg POINT) don't go into this table.
     * They default automatically to Types.OTHER
     *
     * Note: This must be in the same order as below.
	 *
	 * These arrays are not only used by getSQLType() in this file, but also
	 * directly accessed by getUDTs() in DatabaseMetaData.
     *
     * Tip: keep these grouped together by the Types. value
     */
    public static final String JDBC_TYPE_NAMES[] = {
                "int2",
                "int4", "oid",
                "int8",
                "cash", "money",
                "numeric",
                "float4",
                "float8",
                "bpchar", "char", "char2", "char4", "char8", "char16",
                "varchar", "text", "name", "filename",
                "bytea",
                "bool",
                "bit",
                "date",
                "time", "timetz",
                "abstime", "timestamp", "timestamptz",
				"xml",
                "_bool", "_char", "_int2", "_int4", "_text",
                "_oid", "_varchar", "_int8", "_float4", "_float8",
                "_abstime", "_date", "_time", "_timestamp", "_numeric",
                "_bytea"
            };

    /*
     * This table holds the JDBC type for each entry above.
     *
     * Note: This must be in the same order as above
     *
     * Tip: keep these grouped together by the Types. value
     */
<<<<<<< HEAD
    public static final int JDBC_TYPE_NUMBERS[] =
    		{
                Types.SMALLINT,
                Types.INTEGER, Types.INTEGER,
                Types.BIGINT,
                Types.DOUBLE, Types.DOUBLE,
                Types.NUMERIC,
                Types.REAL,
                Types.DOUBLE,
                Types.CHAR, Types.CHAR, Types.CHAR, Types.CHAR, Types.CHAR, Types.CHAR,
                Types.VARCHAR, Types.VARCHAR, Types.VARCHAR, Types.VARCHAR,
                Types.BINARY,
                Types.BOOLEAN,
                Types.BIT,
                Types.DATE,
                Types.TIME, Types.TIME,
                Types.TIMESTAMP, Types.TIMESTAMP, Types.TIMESTAMP,
				Types.SQLXML,
                Types.ARRAY, Types.ARRAY, Types.ARRAY, Types.ARRAY, Types.ARRAY,
                Types.ARRAY, Types.ARRAY, Types.ARRAY, Types.ARRAY, Types.ARRAY,
                Types.ARRAY, Types.ARRAY, Types.ARRAY, Types.ARRAY, Types.ARRAY,
                Types.ARRAY
            };
=======
    public static final int JDBC_TYPE_NUMBERS[];

	static
	{
		/*
		 * Try to get the JDBC 4.2 / Java 8 TIME*ZONE types reflectively.
		 * Once the Java back horizon advances to 8, just do this the easy way.
		 */
		int sqx  = Types.OTHER;      // don't just start saying SQLXML in 1.5.1
		int ttz  = Types.TIME;       // Use these values
		int tstz = Types.TIMESTAMP;  //         pre-Java 8
//		try    COMMENTED OUT FOR BACK-COMPATIBILITY REASONS IN PL/JAVA 1.5.x
//		{
//			ttz =
//				Types.class.getField("TIME_WITH_TIMEZONE")
//					.getInt(Types.class);
//			tstz =
//				Types.class.getField("TIMESTAMP_WITH_TIMEZONE")
//					.getInt(Types.class);
//		}
//		catch ( NoSuchFieldException nsfe ) { } // ok, not running in Java 8
//		catch ( IllegalAccessException iae )
//		{
//			throw new ExceptionInInitializerError(iae);
//		}
//		sqx = Types.SQLXML;

		JDBC_TYPE_NUMBERS = new int[]
		{
			Types.SMALLINT,
			Types.INTEGER, Types.INTEGER,
			Types.BIGINT,
			Types.DOUBLE, Types.DOUBLE,
			Types.NUMERIC,
			Types.REAL,
			Types.DOUBLE,
			Types.CHAR,Types.CHAR,Types.CHAR,Types.CHAR,Types.CHAR,Types.CHAR,
			Types.VARCHAR, Types.VARCHAR, Types.VARCHAR, Types.VARCHAR,
			Types.BINARY,
			Types.BOOLEAN,
			Types.BIT,
			Types.DATE,
			Types.TIME, ttz,
			Types.TIMESTAMP, Types.TIMESTAMP, tstz,
			sqx,
			Types.ARRAY, Types.ARRAY, Types.ARRAY, Types.ARRAY, Types.ARRAY,
			Types.ARRAY, Types.ARRAY, Types.ARRAY, Types.ARRAY, Types.ARRAY,
			Types.ARRAY, Types.ARRAY, Types.ARRAY, Types.ARRAY, Types.ARRAY,
			Types.ARRAY
        };
	}
>>>>>>> c6474ebf

	// ************************************************************
	// Implementation of JDBC 4 methods. Methods go here if they
	// don't throw SQLFeatureNotSupportedException; they can be
	// considered implemented even if they do nothing useful, as
	// long as that's an allowed behavior by the JDBC spec.
	// ************************************************************

	@Override
	public boolean isValid( int timeout )
	throws SQLException
	{
		return true; // The connection is always alive and
			     // ready, right?
	}

	@Override
	public boolean isWrapperFor(Class<?> iface)
	throws SQLException
	{
	    return iface.isInstance(this);
	}

	@Override
	public <T> T unwrap(Class<T> iface)
	throws SQLException
	{
	    if ( iface.isInstance(this) )
			return iface.cast(this);
		throw new SQLFeatureNotSupportedException
		( this.getClass().getSimpleName()
		  + " does not wrap " + iface.getName(),
		  "0A000" );
	}

	/*
	 * These ClientInfo implementations behave as if there are no known
	 * ClientInfo properties, which is an allowable implementation. However,
	 * there is a PostgreSQL notion corresponding to ApplicationName, so a
	 * later extension of these to recognize that property would not be amiss.
	 */

	@Override
	public void setClientInfo(String name, String value) throws SQLClientInfoException
	{
		Map<String, ClientInfoStatus> failures = new HashMap<String, ClientInfoStatus>();
		failures.put(name, ClientInfoStatus.REASON_UNKNOWN_PROPERTY);
		throw new SQLClientInfoException("ClientInfo property not supported.", failures);
	}


	@Override
	public void setClientInfo(Properties properties) 
		throws SQLClientInfoException
	{
		if (properties == null || properties.size() == 0)
			return;

		Map<String, ClientInfoStatus> failures = new HashMap<String, ClientInfoStatus>();

		Iterator<String> i = properties.stringPropertyNames().iterator();
		while (i.hasNext()) {
			failures.put(i.next(), ClientInfoStatus.REASON_UNKNOWN_PROPERTY);
		}
		throw new SQLClientInfoException("ClientInfo property not supported.", failures);
	}

	@Override
	public String getClientInfo(String name) throws SQLException
	{
		return null;
	}

	@Override
	public Properties getClientInfo() throws SQLException
	{
		if (_clientInfo == null) {
			_clientInfo = new Properties();
		}
		return _clientInfo;
	}

	@Override
	public SQLXML createSQLXML()
	throws SQLException
	{
		return SQLXMLImpl.newWritable();
	}

	// ************************************************************
	// Non-implementation of JDBC 4 methods.
	// ************************************************************

	@Override
	public Struct createStruct( String typeName, Object[] attributes )
		throws SQLException
	{
		throw new SQLFeatureNotSupportedException(
			"SPIConnection.createStruct( String, Object[] ) not implemented yet.", "0A000" );
	}

	@Override
	public Array createArrayOf(String typeName, Object[] elements)
	throws SQLException
	{
		throw new SQLFeatureNotSupportedException(
			"SPIConnection.createArrayOf( String, Object[] ) not implemented yet.", "0A000" );
	}

	@Override
	public NClob createNClob()
	throws SQLException
	{
		throw new SQLFeatureNotSupportedException( "SPIConnection.createNClob() not implemented yet.",
			"0A000" );
	}

	@Override
	public Blob createBlob()
	throws SQLException
	{
		throw new SQLFeatureNotSupportedException( "SPIConnection.createBlob() not implemented yet.",
			"0A000" );
	}

	@Override
	public Clob createClob()
	throws SQLException
	{
		throw new SQLFeatureNotSupportedException( "SPIConnection.createClob() not implemented yet.",
			"0A000" );
	}

	// ************************************************************
	// Non-implementation of JDBC 4.1 methods.
	// ************************************************************

	// add @Override once Java 7 is back-support limit
	public void abort(Executor executor) throws SQLException
	{
		throw new SQLFeatureNotSupportedException(
			"SPIConnection.abort(Executor) not implemented yet.", "0A000" );
	}

	// add @Override once Java 7 is back-support limit
	public int getNetworkTimeout() throws SQLException
	{
		throw new SQLFeatureNotSupportedException(
			"SPIConnection.getNetworkTimeout() not implemented yet.", "0A000" );
	}

	// add @Override once Java 7 is back-support limit
	public void setNetworkTimeout(Executor executor, int milliseconds)
		throws SQLException
	{
		throw new SQLFeatureNotSupportedException(
			"SPIConnection.setNetworkTimeout(Executor,int) not implemented yet.", "0A000" );
	}

	// add @Override once Java 7 is back-support limit
	public String getSchema() throws SQLException
	{
		throw new SQLFeatureNotSupportedException(
			"SPIConnection.getSchema() not implemented yet.", "0A000" );
	}

	// add @Override once Java 7 is back-support limit
	public void setSchema(String schema) throws SQLException
	{
		throw new SQLFeatureNotSupportedException(
			"SPIConnection.setSchema(String) not implemented yet.", "0A000" );
	}
}	<|MERGE_RESOLUTION|>--- conflicted
+++ resolved
@@ -743,11 +743,7 @@
 	/**
 	 * Convert a PostgreSQL type name to a {@link Types} integer, using the
 	 * {@code JDBC_TYPE_NAMES}/{@code JDBC_TYPE_NUMBERS} arrays; used in
-<<<<<<< HEAD
-	 * two places in {@link DatabaseMetaData}.
-=======
 	 * {@link DatabaseMetaData} and {@link ResultSetMetaData}.
->>>>>>> c6474ebf
 	 */
     public int getSQLType(String pgTypeName)
     {
@@ -1030,31 +1026,6 @@
      *
      * Tip: keep these grouped together by the Types. value
      */
-<<<<<<< HEAD
-    public static final int JDBC_TYPE_NUMBERS[] =
-    		{
-                Types.SMALLINT,
-                Types.INTEGER, Types.INTEGER,
-                Types.BIGINT,
-                Types.DOUBLE, Types.DOUBLE,
-                Types.NUMERIC,
-                Types.REAL,
-                Types.DOUBLE,
-                Types.CHAR, Types.CHAR, Types.CHAR, Types.CHAR, Types.CHAR, Types.CHAR,
-                Types.VARCHAR, Types.VARCHAR, Types.VARCHAR, Types.VARCHAR,
-                Types.BINARY,
-                Types.BOOLEAN,
-                Types.BIT,
-                Types.DATE,
-                Types.TIME, Types.TIME,
-                Types.TIMESTAMP, Types.TIMESTAMP, Types.TIMESTAMP,
-				Types.SQLXML,
-                Types.ARRAY, Types.ARRAY, Types.ARRAY, Types.ARRAY, Types.ARRAY,
-                Types.ARRAY, Types.ARRAY, Types.ARRAY, Types.ARRAY, Types.ARRAY,
-                Types.ARRAY, Types.ARRAY, Types.ARRAY, Types.ARRAY, Types.ARRAY,
-                Types.ARRAY
-            };
-=======
     public static final int JDBC_TYPE_NUMBERS[];
 
 	static
@@ -1106,7 +1077,6 @@
 			Types.ARRAY
         };
 	}
->>>>>>> c6474ebf
 
 	// ************************************************************
 	// Implementation of JDBC 4 methods. Methods go here if they
