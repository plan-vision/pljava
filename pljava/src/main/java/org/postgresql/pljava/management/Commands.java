--- conflicted
+++ resolved
@@ -801,30 +801,17 @@
 					"the target schema in order to set the classpath", "42501");
 		}
 
-<<<<<<< HEAD
-		ArrayList entries = null;
-=======
-		PreparedStatement stmt;
 		ArrayList<Integer> entries = null;
->>>>>>> edb6aaa8
 		if(path != null && path.length() > 0)
 		{
 			// Collect and verify that all entries in the path represents a
 			// valid jar
 			//
-<<<<<<< HEAD
-			entries = new ArrayList();
+			entries = new ArrayList<Integer>();
 			try(PreparedStatement stmt = SQLUtils.getDefaultConnection()
 				.prepareStatement(
 					"SELECT jarId FROM sqlj.jar_repository " +
 					"WHERE jarName OPERATOR(pg_catalog.=) ?"))
-=======
-			entries = new ArrayList<Integer>();
-			stmt = SQLUtils.getDefaultConnection().prepareStatement(
-				"SELECT jarId FROM sqlj.jar_repository " +
-				"WHERE jarName OPERATOR(pg_catalog.=) ?");
-			try
->>>>>>> edb6aaa8
 			{
 				for(;;)
 				{
